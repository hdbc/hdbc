<<<<<<< HEAD
hdbc (2.1.0-3) unstable; urgency=low

  * Rebuild for newer utf8-string and Makefile fix.

 -- John Goerzen <jgoerzen@complete.org>  Thu, 02 Jul 2009 14:57:45 -0500
=======
hdbc (2.2.0-1) unstable; urgency=low

  * New upstream release.
  * Switch to team maintenance.

 -- John Goerzen <jgoerzen@complete.org>  Mon, 02 Nov 2009 16:39:33 -0600
>>>>>>> 28e60ce7

hdbc (2.1.0-2) unstable; urgency=low

  * Rebuild for GHC 6.10

 -- John Goerzen <jgoerzen@complete.org>  Fri, 06 Mar 2009 08:06:57 -0600

hdbc (2.1.0-1) unstable; urgency=low

  * Adjust default String conversions of date/time types to support
    fractional parts of seconds.

 -- John Goerzen <jgoerzen@complete.org>  Wed, 04 Feb 2009 10:50:47 -0600

hdbc (2.0.0-1) unstable; urgency=low

  * New release: 
    + Native support for the new exception handling in GHC
      6.10, wich CPP conditional compilation to continue supporting the
      old-style exceptions in GHC 6.8 and Hugs.

    + Now supports converting Data.Time.* types to/from SqlValue.
  
    + Major expansion of SqlValue to be able to carry date/time data to/from
      databases in terms of Data.Time.* types.

    + Rework how SqlType typeclass works.  Replace fromSql with
      safeFromSql that returns Left on impossible conversions instead
      raising an exception.  Wrote new fromSql that provides old behavior by
      raising the error from safeFromSql in the old manner.  Greatly
      enhanced many error messages throughout SqlType instances.

    + Moved SqlType and SqlValue code from Database.HDBC.Satement to
      Database.HDBC.SqlValue.  Database.HDBC.Statement continues to
      re-export them for compatibility, but this is deprecated.
      Database.HDBC and Database.HDBC.Types both continue to re-export them,
      and this is not deprecated.

    + Old System.Time APIs are retained for now, but marked deprecated.
      The above API changes are designed to be non-invasive in most cases,
      but may require code change in some extremely rare corner cases.

    + Fixes for Haddock formatting.

    + Expansion of Haddock docs.

  * Noting addition of profiling libraries.  Closes: #473520, #509848.

  * No longer a Debian-native package due to problems with dh_haskell_depends.
  
  * Adding doc package.

 -- John Goerzen <jgoerzen@complete.org>  Fri, 30 Jan 2009 14:22:38 -0600

hdbc (1.1.6.2) unstable; urgency=high

  * Rebuild for new GHC.

 -- John Goerzen <jgoerzen@complete.org>  Mon, 19 Jan 2009 16:07:43 -0600

hdbc (1.1.6.1) unstable; urgency=low

  * Added dh_haskell_depends.

 -- John Goerzen <jgoerzen@complete.org>  Tue, 30 Dec 2008 08:58:48 -0600

hdbc (1.1.6.0) unstable; urgency=low

  * Applied GHC 6.10 compatibility patch from Brian Bloniarz
  * Accept '0' and '1' as Bools

 -- John Goerzen <jgoerzen@complete.org>  Tue, 30 Dec 2008 08:49:28 -0600

hdbc (1.1.5.0) unstable; urgency=low

  * Added missing ConnWrapper(..) to exports.

 -- John Goerzen <jgoerzen@complete.org>  Tue, 27 May 2008 14:14:27 -0500

hdbc (1.1.4.0) unstable; urgency=low

  * Updates for GHC 6.8.x.

 -- John Goerzen <jgoerzen@complete.org>  Fri, 11 Jan 2008 05:07:31 -0600

hdbc (1.1.3.0) unstable; urgency=low

  * New release of HDBC.
  * [API] Added strict versions of fetchAll* and related functions.
    Specific new functions are: quickQuery', fetchAllRows',
    fetchAllRowsAL', fetchAllRowsMAP', sFetchAllRows'.  This does
    not impact database drivers.  No user impact.
  * [API] Changed spec to make the following functions strict
    in their result: describeResult, getTables, describeTable.
    No code change in HDBC.  Potential code change in backends.
    No anticipated user impact.
  * Add SqlByteString constructor to SqlValue.  Patch from
    Toby Allsopp.

 -- John Goerzen <jgoerzen@complete.org>  Wed, 31 Oct 2007 04:26:39 -0500

hdbc (1.1.2.2) unstable; urgency=low

  * Build doc all the time.  Closes: #427977.

 -- John Goerzen <jgoerzen@complete.org>  Fri, 15 Jun 2007 05:24:17 -0500

hdbc (1.1.2.1) unstable; urgency=low

  * Update for newer GHC 6.6.1.  Closes: #422290, #426127.

 -- John Goerzen <jgoerzen@complete.org>  Wed, 06 Jun 2007 06:58:02 -0500

hdbc (1.1.2.0) unstable; urgency=low

  * Fix export of wrapped connections.

 -- John Goerzen <jgoerzen@complete.org>  Thu, 03 May 2007 04:28:20 -0500

hdbc (1.1.1.0) unstable; urgency=low

  * New connection wrapping features.

 -- John Goerzen <jgoerzen@complete.org>  Thu, 03 May 2007 04:10:54 -0500

hdbc (1.1.0.0) unstable; urgency=low

  * New API thanks to Peter Thiemann.
  * Fixed fromSql thanks to patch from Marco Tulio Gontijo e Silva.
    Closes: #399858.

 -- John Goerzen <jgoerzen@complete.org>  Wed, 02 May 2007 05:21:38 -0500

hdbc (1.0.1.2) unstable; urgency=low

  * Updated for GHC 6.6.  Closes: #393805.

 -- John Goerzen <jgoerzen@complete.org>  Thu, 19 Oct 2006 05:12:31 -0500

hdbc (1.0.1.1) unstable; urgency=low

  * Rebuild with non-broken tar.

 -- John Goerzen <jgoerzen@complete.org>  Sat, 22 Jul 2006 07:19:54 -0500

hdbc (1.0.1) unstable; urgency=low

  * Now accept T and F for True and False from the underlying database
    layer -- compatibility with PostgreSQL

 -- John Goerzen <jgoerzen@complete.org>  Sat, 22 Jul 2006 07:11:08 -0500

hdbc (1.0.0) unstable; urgency=low

  * Blessing this version as 1.0.0.  Whee!

 -- John Goerzen <jgoerzen@complete.org>  Thu, 29 Jun 2006 18:23:03 -0500

hdbc (0.99.3) unstable; urgency=low

  * [bringert] Better error messages when fromSql encounters
    data it doesn't understand
  * Rebuilt for GHC 6.4.2

 -- John Goerzen <jgoerzen@complete.org>  Wed, 28 Jun 2006 15:00:09 -0500

hdbc (0.99.2) unstable; urgency=low

  * New call dbTransactionSupport

 -- John Goerzen <jgoerzen@complete.org>  Tue, 28 Mar 2006 04:57:00 -0600

hdbc (0.99.1) unstable; urgency=low

  * Release 0.99.1.  New features include generalized memory
    management support and column metadata.

 -- John Goerzen <jgoerzen@complete.org>  Mon, 27 Mar 2006 18:54:24 -0600

hdbc (0.99.0) unstable; urgency=low

  * Initial Release.  Closes: #344913.

 -- John Goerzen <jgoerzen@complete.org>  Tue, 27 Dec 2005 10:22:53 -0600<|MERGE_RESOLUTION|>--- conflicted
+++ resolved
@@ -1,17 +1,15 @@
-<<<<<<< HEAD
-hdbc (2.1.0-3) unstable; urgency=low
-
-  * Rebuild for newer utf8-string and Makefile fix.
-
- -- John Goerzen <jgoerzen@complete.org>  Thu, 02 Jul 2009 14:57:45 -0500
-=======
 hdbc (2.2.0-1) unstable; urgency=low
 
   * New upstream release.
   * Switch to team maintenance.
 
  -- John Goerzen <jgoerzen@complete.org>  Mon, 02 Nov 2009 16:39:33 -0600
->>>>>>> 28e60ce7
+
+hdbc (2.1.0-3) unstable; urgency=low
+
+  * Rebuild for newer utf8-string and Makefile fix.
+
+ -- John Goerzen <jgoerzen@complete.org>  Thu, 02 Jul 2009 14:57:45 -0500
 
 hdbc (2.1.0-2) unstable; urgency=low
 
