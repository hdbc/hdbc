--- conflicted
+++ resolved
@@ -37,11 +37,7 @@
       Build-Depends: time<1.1.3
   else
     Build-Depends: base<3
-<<<<<<< HEAD
-  Build-Depends: mtl, convertible >= 1.0.9.1, text, utf8-string
-=======
   Build-Depends: mtl, convertible >= 1.0.10.0, text, utf8-string
->>>>>>> e880194d
 
   -- Hack for cabal-install weirdness.  cabal-install forces base 3,
   -- though it works fine for Setup.lhs manually.  Fix.
